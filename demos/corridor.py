#!/usr/bin/env python3
"""Corridor/lane traversal using WALLAVOID."""

<<<<<<< HEAD
import sys
import pygame
=======
import pygame, sys, os
>>>>>>> 644ee86a
from pygame.locals import QUIT, MOUSEBUTTONDOWN

INF = float('inf')

# Allows running this demo from arbitrary location without installing the package
mydir = os.path.dirname(os.path.realpath(__file__))
mypar = os.path.abspath(os.path.join(mydir, os.pardir))
sys.path.append(mypar)

from aiboids.point2d import Point2d
from aiboids.vehicle2d import SimpleVehicle2d, BaseWall2d
from aiboids import pgrender

if __name__ == "__main__":
    # Display set-up
    SCREEN_SIZE = (800, 640)
    screen, bgcolor = pgrender.setup(SCREEN_SIZE, 'Corridor/lane steering demo with WALLAVOID.')
    UPDATE_SPEED = 0.5

    # Waypoint/path information
    OFFSETX, OFFSETY = 80, 15
    corlen = SCREEN_SIZE[0] - 2*OFFSETX
    min_dist_sq = 80**2
    midx = SCREEN_SIZE[0]//2
    midy = SCREEN_SIZE[1]//2

    # Initial placement for vehicles
    VEH_RADIUS = 16
    LEAD_OFFSET = 100
    INIT_SPEED = 12.0
    WHISKER_FRONT = VEH_RADIUS*1.25
    WHISKER_SIDES = WHISKER_FRONT
    WALL_WHISKERS = [WHISKER_FRONT*Point2d(1,0),
                     WHISKER_SIDES*Point2d(1,1).unit(),
                     WHISKER_SIDES*Point2d(1,-1).unit()
                    ]
    base_pos = Point2d(OFFSETX, midy)
    base_dir = Point2d(1.0,0.5).unit()
    init_pos = base_pos - LEAD_OFFSET*base_dir
    init_vel = INIT_SPEED*base_dir

    # Vehicle and pygame sprite
    green_image = pgrender.boid_chevron(VEH_RADIUS, (0,222,0), (0,0,0))
    green = SimpleVehicle2d(init_pos, init_vel, VEH_RADIUS, 1.0, INIT_SPEED, 6.0, green_image)
    vehicles = [green]
    rgroup = [veh.sprite for veh in vehicles]

    # Static Walls (used to keep vehicle in corridor/lane)
    spdata = pgrender.WALL_DATA
    wall_list = [BaseWall2d((midx, midy-OFFSETY), corlen, 5, Point2d(0,1), spdata),
                 BaseWall2d((midx, midy+OFFSETY), corlen, 5, Point2d(0,-1), spdata)
                ]
    rgroup.extend([wall.sprite for wall in wall_list])

    # Set-up pygame rendering
    allsprites = pygame.sprite.RenderPlain(rgroup)

    # Green Steering
    nav = green.navigator
    nav.set_steering('ARRIVE', Point2d(SCREEN_SIZE[0], midy), 1.0)
    nav.pause_steering('ARRIVE')

    nav.set_steering('WALLAVOID', WALL_WHISKERS, wall_list)
    nav.pause_steering('WALLAVOID')
    in_lane = False
    b_running = True

    ### Main loop ###
    while b_running:

        # Update Vehicles via their Navigators (this includes movement)
        for veh in vehicles:
            veh.move(UPDATE_SPEED)

        # Once we're in the corridor, activate ARRIVE
        if not in_lane and green.pos.x > OFFSETX:
            nav.resume_steering('ARRIVE')
            nav.resume_steering('WALLAVOID')
            in_lane = True

        # Update Sprites (via pygame sprite group update)
        allsprites.update(UPDATE_SPEED)
        pygame.time.delay(20)

        # Screen update
        screen.fill(bgcolor)
        allsprites.draw(screen)
        pygame.display.flip()

        for event in pygame.event.get():
            if event.type in [QUIT, MOUSEBUTTONDOWN]:
                pygame.quit()
                b_running = False<|MERGE_RESOLUTION|>--- conflicted
+++ resolved
@@ -1,12 +1,7 @@
 #!/usr/bin/env python3
 """Corridor/lane traversal using WALLAVOID."""
 
-<<<<<<< HEAD
-import sys
-import pygame
-=======
 import pygame, sys, os
->>>>>>> 644ee86a
 from pygame.locals import QUIT, MOUSEBUTTONDOWN
 
 INF = float('inf')
