--- conflicted
+++ resolved
@@ -1,11 +1,7 @@
 #!/usr/bin/env python3
 """SEEK and ARRIVE steering demo."""
 
-<<<<<<< HEAD
-import sys, pygame
-=======
 import pygame, sys, os
->>>>>>> 644ee86a
 from pygame.locals import QUIT, MOUSEBUTTONDOWN
 from random import randint
 
