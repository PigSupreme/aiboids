#!/usr/bin/env python
"""AiBoids flocking demo wiyh pygame rendering."""

<<<<<<< HEAD
import sys
=======
import pygame, sys, os
from pygame.locals import QUIT, MOUSEBUTTONDOWN
>>>>>>> 644ee86a
from random import randint

INF = float('inf')

# Allows running this demo from arbitrary location without installing the package
mydir = os.path.dirname(os.path.realpath(__file__))
mypar = os.path.abspath(os.path.join(mydir, os.pardir))
sys.path.append(mypar)

from aiboids.point2d import Point2d
from aiboids.vehicle2d import SimpleVehicle2d
from aiboids import pgrender

if __name__ == "__main__":
    # Display set-up
    SCREEN_SIZE = (1024, 768)
    SCREEN, BGCOLOR = pgrender.setup(SCREEN_SIZE, 'FLOCKING/EVADE steering demo.')
    UPDATE_SPEED = 0.5
    BORDER = 30

    # Used to generate random positions for vehicles
    randpoint = lambda: Point2d(randint(BORDER, SCREEN_SIZE[0]-BORDER), randint(BORDER, SCREEN_SIZE[1]-BORDER))

    # Vehicles (sheep/dog) and obstacle information
    NUMSHEEP = 29
    SHEEP_RADIUS = 20
    DOG_RADIUS = 20
    WHISKER_FRONT = SHEEP_RADIUS*1.25
    WHISKER_SIDES = SHEEP_RADIUS*1.1
    WALL_WHISKERS = [WHISKER_FRONT*Point2d(1,0),
                     WHISKER_SIDES*Point2d(1,1).unit(),
                     WHISKER_SIDES*Point2d(1,-1).unit()
                     ]
    NUMVEHICLES = NUMSHEEP + 1
    NUMOBSTACLES = 12

    # Amount of time spent flocking
    TIME_PERIOD = 1000

    # Create sprite images
    images = dict()
    images['green'] = pgrender.boid_chevron(SHEEP_RADIUS, (0, 222, 0), (0, 0, 0))
    images['yellow'] = pgrender.boid_chevron(DOG_RADIUS, (222, 222, 0), (0, 0, 0))

    # (radius, mass, maxspeed, maxforce, spritedata)
    SHEEP_DATA = (SHEEP_RADIUS, 1.0, 8.0, 6.0, images['green'])
    DOG_DATA = (DOG_RADIUS, 1.0, 10.0, 6.0, images['yellow'])

    # Flock of sheep and associated pygame sprites
    sheep_list = []
    for i in range(NUMSHEEP):
        sheep = SimpleVehicle2d(randpoint(), Point2d(0,0), *SHEEP_DATA)
        sheep_list.append(sheep)

    #...and your little dog, too!
    dog = SimpleVehicle2d(randpoint(), Point2d(0,0), *DOG_DATA)

    # List of vehicles and sprites for later use
    vehicles = sheep_list + [dog]
    rgroup = [veh.sprite for veh in vehicles]

    # Static obstacles for pygame (randomly-generated positions)
    obslist, obs_sprites = pgrender.scattered_obstacles(NUMOBSTACLES, 15, SCREEN_SIZE)
    rgroup.extend(obs_sprites)

    # Static Walls for pygame (near screen boundary only)
    wall_list, wall_sprites = pgrender.boundary_walls(SCREEN_SIZE)
    rgroup.extend(wall_sprites)

    # Set-up pygame rendering
    allsprites = pygame.sprite.RenderPlain(rgroup)

##############################
# Navigator set-up starts here
##############################

    # This demo still fails to celebrate its sheep diversity
    # Flock with other sheep, evade the dog, wander around
    for sheep in sheep_list:
        sheep.flockmates = sheep_list
        sheep.navigator.set_steering('FLOCKSEPARATE')
        sheep.navigator.set_steering('FLOCKALIGN')
        sheep.navigator.set_steering('FLOCKCOHESION')
        sheep.navigator.set_steering('EVADE', dog, 180)
        sheep.navigator.set_steering('WANDER', 200, 25, 6)

    # Using flocking on the dog gives convincing chase behaviour
    dog.flockmates = sheep_list
    dog.navigator.set_steering('FLOCKSEPARATE')
    dog.navigator.set_steering('FLOCKALIGN')
    dog.navigator.set_steering('WANDER', 200, 25, 18)

    # All creatures avoid obstacles and walls
    for veh in vehicles:
        veh.navigator.set_steering('OBSTACLEAVOID', obslist)
        veh.navigator.set_steering('WALLAVOID', WALL_WHISKERS, wall_list)

##############################
# Main loop
##############################
    ticks = 0
    align_on = True
    b_running = True
    while b_running:
        ticks = ticks + 1

        if ticks > TIME_PERIOD:
            ticks = 0
            if align_on:
                align_on = False
                for sheep in sheep_list:
                    sheep.navigator.pause_steering('FLOCKALIGN')
                    sheep.navigator.pause_steering('FLOCKCOHESION')
            else:
                align_on = True
                for sheep in sheep_list:
                    sheep.navigator.resume_steering('FLOCKALIGN')
                    sheep.navigator.resume_steering('FLOCKCOHESION')

        for event in pygame.event.get():
            if event.type in [QUIT, MOUSEBUTTONDOWN]:
                pygame.quit()
                sys.exit()

        # Update Vehicles (this implicitly checks their Navigators)
        for veh in vehicles:
            veh.move(UPDATE_SPEED)

        # Update Sprites (via pygame sprite group update)
        allsprites.update(UPDATE_SPEED)

        # Screen update
        SCREEN.fill(BGCOLOR)

        # Show neighbor links if flocking is currently active
        if align_on:
            for sheep in sheep_list:
                for other in sheep.neighbor_list:
                    if other is not sheep:
                        # Pygame wants explicit conversion to int
                        this_center = (int(sheep.pos.x), int(sheep.pos.y))
                        other_center = (int(other.pos.x), int(other.pos.y))
                        pygame.draw.line(SCREEN, (0, 128, 0), this_center, other_center)

        allsprites.draw(SCREEN)
<<<<<<< HEAD
        pygame.display.flip()
        
=======
        pygame.time.delay(5)
        pygame.display.flip()

>>>>>>> 644ee86a
        # Check for exit
        for event in pygame.event.get():
            if event.type in [QUIT, MOUSEBUTTONDOWN]:
                b_running = False

    ### End of main loop ###
    pygame.quit()
<|MERGE_RESOLUTION|>--- conflicted
+++ resolved
@@ -1,12 +1,8 @@
 #!/usr/bin/env python
 """AiBoids flocking demo wiyh pygame rendering."""
 
-<<<<<<< HEAD
-import sys
-=======
 import pygame, sys, os
 from pygame.locals import QUIT, MOUSEBUTTONDOWN
->>>>>>> 644ee86a
 from random import randint
 
 INF = float('inf')
@@ -152,14 +148,9 @@
                         pygame.draw.line(SCREEN, (0, 128, 0), this_center, other_center)
 
         allsprites.draw(SCREEN)
-<<<<<<< HEAD
-        pygame.display.flip()
-        
-=======
         pygame.time.delay(5)
         pygame.display.flip()
 
->>>>>>> 644ee86a
         # Check for exit
         for event in pygame.event.get():
             if event.type in [QUIT, MOUSEBUTTONDOWN]:
